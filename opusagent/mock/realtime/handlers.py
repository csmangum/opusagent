"""
Event handlers for the LocalRealtime module.

This module provides a comprehensive event handling system for the LocalRealtimeClient,
which simulates the OpenAI Realtime API for testing and development purposes. It includes:

Key Components:
- EventHandlerManager: Centralized event handler registration and management
- Session Management: Handle session creation, updates, and state tracking
- Audio Buffer Operations: Process incoming audio data, speech detection, and buffer management
- Response Management: Handle response creation, cancellation, and lifecycle events

Supported Events:
- session.update: Update session configuration and parameters
- input_audio_buffer.append: Add audio data to the input buffer
- input_audio_buffer.commit: Commit buffered audio to conversation
- input_audio_buffer.clear: Clear the current audio buffer
- response.create: Initiate response generation
- response.cancel: Cancel active response generation

The module implements the complete event flow expected by OpenAI Realtime API clients,
including proper event sequencing, state management, and error handling. It's designed
to be extensible, allowing custom event handlers to be registered for specialized testing
scenarios.

Usage:
    handler_manager = EventHandlerManager(logger, session_config)
    handler_manager.register_event_handler("custom.event", custom_handler)
    await handler_manager.handle_message(json_message)
"""

import base64
import json
import logging
import time
import uuid
from datetime import datetime
from typing import Any, Callable, Dict, List, Optional

from websockets.asyncio.client import ClientConnection

from opusagent.config.constants import (
    DEFAULT_AUDIO_CHUNK_SIZE,
    SPEECH_START_THRESHOLD,
    SPEECH_STOP_THRESHOLD,
)
from opusagent.models.openai_api import ClientEventType, ServerEventType, SessionConfig
from opusagent.vad.audio_processor import to_float32_mono

# VAD Configuration Constants
SPEECH_START_THRESHOLD = 2  # Number of consecutive speech detections to start speech
SPEECH_STOP_THRESHOLD = 3   # Number of consecutive silence detections to stop speech
DEFAULT_CONFIDENCE_HISTORY_SIZE = 5  # Size of confidence history for smoothing


class EventHandlerManager:
    """
    Manages event handlers for WebSocket messages in the LocalRealtimeClient.

    This class provides a centralized way to register and handle different
    types of WebSocket events, making the mock client extensible and
    maintainable.

    Attributes:
        logger (logging.Logger): Logger instance for debugging
        _event_handlers (Dict[str, List[Callable]]): Registered event handlers
        _ws (Optional[ClientConnection]): WebSocket connection
        _session_config (SessionConfig): Current session configuration
        _session_state (Dict[str, Any]): Current session state
    """

    def __init__(
        self,
        logger: Optional[logging.Logger] = None,
        session_config: Optional[SessionConfig] = None,
        vad: Optional[Any] = None,
        transcriber: Optional[Any] = None,
    ):
        """
        Initialize the EventHandlerManager.

        Args:
            logger (Optional[logging.Logger]): Logger instance for debugging.
            session_config (Optional[SessionConfig]): Session configuration.
            vad (Optional[Any]): Voice Activity Detection instance.
            transcriber (Optional[Any]): Local transcription instance.
        """
        self.logger = logger or logging.getLogger(__name__)
        self._event_handlers: Dict[str, List[Callable]] = {}
        self._ws: Optional[ClientConnection] = None
        self._session_config = session_config
        self._vad = vad
        self._transcriber = transcriber
        self._session_state: Dict[str, Any] = {
            "session_id": str(uuid.uuid4()),
            "conversation_id": str(uuid.uuid4()),
            "connected": False,
            "active_response_id": None,
            "speech_detected": False,
            "audio_buffer": [],
            "response_audio": [],
            "response_text": "",
            "transcription_enabled": bool(transcriber),
            "current_item_id": None,
        }

        # Register default event handlers
        self._register_default_handlers()

        # VAD state management
        self._vad_state = {
            "speech_active": False,
            "last_speech_time": None,
            "speech_start_time": None,
            "confidence_history": [],
            "silence_counter": 0,
            "speech_counter": 0,
        }

    def register_event_handler(self, event_type: str, handler: Callable) -> None:
        """
        Register an event handler for a specific event type.

        This method allows you to register custom event handlers for processing
        specific types of WebSocket events. Multiple handlers can be registered
        for the same event type.

        Args:
            event_type (str): The type of event to handle (e.g., "session.update")
            handler (Callable): Async function to handle the event.
                               Should accept a single dict parameter.

        Example:
            ```python
            async def custom_handler(data):
                print(f"Handling event: {data}")

            handler_manager.register_event_handler("custom.event", custom_handler)
            ```
        """
        if event_type not in self._event_handlers:
            self._event_handlers[event_type] = []
        self._event_handlers[event_type].append(handler)
        self.logger.debug(f"Registered handler for event type: {event_type}")

    def set_websocket_connection(self, ws: ClientConnection) -> None:
        """
        Set the WebSocket connection for sending events.

        Args:
            ws (ClientConnection): WebSocket connection to use for sending events.
        """
        self._ws = ws

    def get_session_state(self) -> Dict[str, Any]:
        """
        Get the current session state.

        Returns:
            Dict[str, Any]: Current session state.
        """
        return self._session_state.copy()

    def update_session_state(self, updates: Dict[str, Any]) -> None:
        """
        Update the session state with new values.

        Args:
            updates (Dict[str, Any]): Updates to apply to session state.
        """
        self._session_state.update(updates)

    async def handle_message(self, message: str) -> None:
        """
        Handle an incoming WebSocket message.

        This method parses the message and routes it to appropriate
        event handlers based on the message type.

        Args:
            message (str): Raw WebSocket message to handle.
        """
        try:
            data = json.loads(message)
            event_type = data.get("type")

            if event_type in self._event_handlers:
                for handler in self._event_handlers[event_type]:
                    await handler(data)
            else:
                self.logger.warning(
                    f"[MOCK REALTIME] No handler for event type: {event_type}"
                )

        except json.JSONDecodeError:
            self.logger.warning(f"[MOCK REALTIME] Received non-JSON message: {message}")
        except Exception as e:
            self.logger.error(f"[MOCK REALTIME] Error processing message: {e}")

    async def _send_event(self, event: Dict[str, Any]) -> None:
        """
        Send an event to the connected WebSocket client.

        This method serializes and sends an event to the WebSocket connection.
        It handles the JSON serialization and error conditions.

        Args:
            event (Dict[str, Any]): Event data to send. Must be JSON serializable.

        Raises:
            Exception: If sending fails (e.g., connection closed)
        """
        from opusagent.utils.websocket_utils import WebSocketUtils

        success = await WebSocketUtils.safe_send_event(self._ws, event, self.logger)
        if not success:
            raise Exception("Failed to send event to WebSocket")

    def _register_default_handlers(self) -> None:
        """
        Register default event handlers for common OpenAI Realtime API events.

        This method sets up the default event handlers that process incoming
        WebSocket messages. It registers handlers for session management,
        audio buffer operations, and response creation/cancellation.

        Registered Events:
            - session.update: Handle session configuration updates
            - input_audio_buffer.append: Handle incoming audio data
            - input_audio_buffer.commit: Commit audio buffer to conversation
            - input_audio_buffer.clear: Clear the audio buffer
            - response.create: Start response generation
            - response.cancel: Cancel active response generation
        """
        self.register_event_handler(
            ClientEventType.SESSION_UPDATE, self._handle_session_update
        )
        self.register_event_handler(
            ClientEventType.INPUT_AUDIO_BUFFER_APPEND, self._handle_audio_append
        )
        self.register_event_handler(
            ClientEventType.INPUT_AUDIO_BUFFER_COMMIT, self._handle_audio_commit
        )
        self.register_event_handler(
            ClientEventType.INPUT_AUDIO_BUFFER_CLEAR, self._handle_audio_clear
        )
        self.register_event_handler(
            ClientEventType.RESPONSE_CREATE, self._handle_response_create
        )
        self.register_event_handler(
            ClientEventType.RESPONSE_CANCEL, self._handle_response_cancel
        )

    async def _handle_session_update(self, data: Dict[str, Any]) -> None:
        """
        Handle session.update events from the client.

        This method processes session configuration updates sent by the client.
        It updates the internal session configuration and sends a confirmation
        event back to the client. It also handles VAD configuration updates
        based on turn_detection settings.

        Args:
            data (Dict[str, Any]): Session update data containing new configuration.
        """
        session = data.get("session", {})

        # Check if turn_detection is being updated
        turn_detection_changed = False
        if "turn_detection" in session:
            old_turn_detection = (
                self._session_config.turn_detection if self._session_config else None
            )
            new_turn_detection = session.get("turn_detection")
            if old_turn_detection != new_turn_detection:
                turn_detection_changed = True
                self.logger.info(
                    f"[MOCK REALTIME] Turn detection changed from {old_turn_detection} to {new_turn_detection}"
                )

        if self._session_config:
            # Update session config with new values
            for key, value in session.items():
                if hasattr(self._session_config, key):
                    setattr(self._session_config, key, value)

        # Handle VAD configuration based on turn_detection
        if turn_detection_changed:
            await self._handle_vad_configuration_change()

        # Send session.updated event
        event = {"type": ServerEventType.SESSION_UPDATED, "session": session}
        await self._send_event(event)
        self.logger.info("[MOCK REALTIME] Session updated successfully")

    async def _handle_vad_configuration_change(self) -> None:
        """
        Handle VAD configuration changes when turn_detection is updated.

        This method is called when the turn_detection setting changes in the
        session configuration. It handles enabling or disabling VAD based on
        the new turn_detection setting.
        """
        if not self._session_config:
            return

        turn_detection = self._session_config.turn_detection

        if turn_detection and turn_detection.get("type") == "server_vad":
            # Enable VAD if not already enabled
            if not self._vad:
                self.logger.info(
                    "[MOCK REALTIME] Enabling VAD due to server_vad turn detection"
                )
                # Note: We can't directly call LocalRealtimeClient methods from here
                # The VAD will be enabled when the client processes the session update
            else:
                self.logger.debug("[MOCK REALTIME] VAD already enabled")
        else:
            # Disable VAD if currently enabled
            if self._vad:
                self.logger.info(
                    "[MOCK REALTIME] VAD disabled due to turn detection change"
                )
                # Note: We can't directly call LocalRealtimeClient methods from here
                # The VAD will be disabled when the client processes the session update
            else:
                self.logger.debug("[MOCK REALTIME] VAD already disabled")

    async def _handle_audio_append(self, data: Dict[str, Any]) -> None:
        """
        Handle input_audio_buffer.append events from the client.

        This method processes incoming audio data and adds it to the audio buffer.
        It uses VAD (Voice Activity Detection) for speech detection if enabled,
        otherwise falls back to simple buffer size monitoring.

        Args:
            data (Dict[str, Any]): Audio data containing base64-encoded audio.
        """
        audio = data.get("audio")
        if audio:
            try:
                audio_bytes = base64.b64decode(audio)
                self._session_state["audio_buffer"].append(audio_bytes)

                # Use VAD for speech detection if available
                if self._vad:
                    await self._process_audio_with_vad(audio_bytes)
                else:
                    # Fallback to simple speech detection
                    if (
                        not self._session_state["speech_detected"]
                        and len(self._session_state["audio_buffer"]) > 10
                    ):
                        self._session_state["speech_detected"] = True
                        event = {
                            "type": ServerEventType.INPUT_AUDIO_BUFFER_SPEECH_STARTED,
                            "audio_start_ms": 0,
                            "item_id": str(uuid.uuid4()),
                        }
                        await self._send_event(event)
                        self.logger.debug(
                            "[MOCK REALTIME] Speech detection started (simple)"
                        )

            except Exception as e:
                self.logger.error(f"[MOCK REALTIME] Error processing audio data: {e}")

    async def _process_audio_with_vad(self, audio_data: bytes) -> None:
        """
<<<<<<< HEAD
        Process audio data using VAD to detect speech activity.

        This method converts audio data to the format expected by VAD,
        processes it through the VAD system, and sends appropriate
        speech detection events based on the results.

=======
        Process audio data through VAD for speech detection with enhanced state management.
        
        This method processes audio through the VAD system and generates appropriate
        speech detection events, ensuring complete event sequences.
        
>>>>>>> 51def820
        Args:
            audio_data (bytes): Raw audio data to process
        """
        try:
<<<<<<< HEAD
            # Get the audio format from session configuration
            audio_format = self._get_audio_format()

            # Convert audio to format expected by VAD
            audio_array = self._convert_audio_for_vad(audio_bytes, audio_format)

=======
            # Convert audio to format expected by VAD
            audio_format = self._get_audio_format()
            audio_array = self._convert_audio_for_vad(audio_data, audio_format)
            
>>>>>>> 51def820
            if audio_array is None:
                # Fallback to simple detection if conversion fails
                if (
                    not self._session_state["speech_detected"]
                    and len(self._session_state["audio_buffer"]) > 10
                ):
                    self._session_state["speech_detected"] = True
                    event = {
                        "type": ServerEventType.INPUT_AUDIO_BUFFER_SPEECH_STARTED,
                        "audio_start_ms": 0,
                        "item_id": str(uuid.uuid4()),
                    }
                    await self._send_event(event)
                    self.logger.debug(
                        "[MOCK REALTIME] Speech detection started (VAD conversion fallback)"
                    )
                return

            # Process through VAD
            if not self._vad:
                raise ValueError("VAD instance is not available")
            vad_result = self._vad.process_audio(audio_array)
            
            # Extract results from enhanced VAD
            is_speech = vad_result.get("is_speech", False)
            speech_prob = vad_result.get("speech_prob", 0.0)
<<<<<<< HEAD

            # Update VAD state with smoothing and hysteresis
            state_info = self._update_vad_state(is_speech, speech_prob)

            # Handle speech state transitions
            if state_info["speech_started"]:
=======
            speech_state = vad_result.get("speech_state", "idle")
            force_stop = vad_result.get("force_stop", False)
            speech_duration_ms = vad_result.get("speech_duration_ms", 0)
            
            # Update VAD state with smoothing and hysteresis
            state_info = self._update_vad_state(is_speech, speech_prob)
            
            # Handle speech state transitions based on enhanced VAD
            if speech_state == "started" or state_info["speech_started"]:
>>>>>>> 51def820
                # Speech started
                self._session_state["speech_detected"] = True
                event = {
                    "type": ServerEventType.INPUT_AUDIO_BUFFER_SPEECH_STARTED,
                    "audio_start_ms": 0,
                    "item_id": str(uuid.uuid4()),
                }
                await self._send_event(event)
<<<<<<< HEAD
                self.logger.debug(
                    f"[MOCK REALTIME] Speech started (VAD confidence: {state_info['confidence']:.3f})"
                )

            elif state_info["speech_stopped"]:
                # Speech stopped
                self._session_state["speech_detected"] = False
                event = {
                    "type": ServerEventType.INPUT_AUDIO_BUFFER_SPEECH_STOPPED,
                    "audio_end_ms": 0,
                    "item_id": str(uuid.uuid4()),
                }
                await self._send_event(event)
                self.logger.debug(
                    f"[MOCK REALTIME] Speech stopped (VAD confidence: {state_info['confidence']:.3f})"
                )

            # Log detailed VAD state for debugging (only if state changed)
            if state_info["state_changed"]:
                self.logger.debug(
                    f"[MOCK REALTIME] VAD state: active={state_info['speech_active']}, "
                    f"confidence={state_info['confidence']:.3f}, "
                    f"speech_counter={self._vad_state['speech_counter']}, "
                    f"silence_counter={self._vad_state['silence_counter']}"
                )

=======
                self.logger.debug(f"[MOCK REALTIME] Speech started (VAD confidence: {speech_prob:.3f})")
                
            elif speech_state == "stopped" or state_info["speech_stopped"] or force_stop:
                # Speech stopped (natural or forced)
                self._session_state["speech_detected"] = False
                event = {
                    "type": ServerEventType.INPUT_AUDIO_BUFFER_SPEECH_STOPPED,
                    "audio_end_ms": int(speech_duration_ms),
                    "item_id": str(uuid.uuid4())
                }
                await self._send_event(event)
                
                # Generate commit event for complete sequence
                if speech_duration_ms >= self._vad.min_speech_duration_ms:
                    commit_event = {
                        "type": ServerEventType.INPUT_AUDIO_BUFFER_COMMITTED,
                        "previous_item_id": str(uuid.uuid4()),
                        "item_id": str(uuid.uuid4())
                    }
                    await self._send_event(commit_event)
                    self.logger.debug(f"[MOCK REALTIME] Speech committed (duration: {speech_duration_ms:.1f}ms)")
                
                stop_reason = "forced_timeout" if force_stop else "silence_detected"
                self.logger.debug(f"[MOCK REALTIME] Speech stopped - {stop_reason} (VAD confidence: {speech_prob:.3f})")
                
            # Log detailed VAD state for debugging (only if state changed)
            if state_info["state_changed"] or speech_state != "idle":
                self.logger.debug(f"[MOCK REALTIME] VAD state: active={state_info['speech_active']}, "
                                f"confidence={speech_prob:.3f}, "
                                f"speech_state={speech_state}, "
                                f"duration={speech_duration_ms:.1f}ms, "
                                f"speech_counter={self._vad_state['speech_counter']}, "
                                f"silence_counter={self._vad_state['silence_counter']}")
                
>>>>>>> 51def820
        except Exception as e:
            self.logger.error(f"[MOCK REALTIME] Error in VAD processing: {e}")
            # Fallback to simple detection if VAD fails
            if (
                not self._session_state["speech_detected"]
                and len(self._session_state["audio_buffer"]) > 10
            ):
                self._session_state["speech_detected"] = True
                event = {
                    "type": ServerEventType.INPUT_AUDIO_BUFFER_SPEECH_STARTED,
                    "audio_start_ms": 0,
                    "item_id": str(uuid.uuid4()),
                }
                await self._send_event(event)
<<<<<<< HEAD
                self.logger.debug(
                    "[MOCK REALTIME] Speech detection started (VAD fallback)"
                )
=======
                self.logger.debug("[MOCK REALTIME] Speech detection started (VAD error fallback)")
>>>>>>> 51def820

    def _convert_audio_for_vad(
        self, audio_bytes: bytes, input_format: str = "pcm16"
    ) -> Optional[Any]:
        """
        Convert audio data to the format expected by VAD processing.

        This method handles different audio input formats and converts them
        to the float32 mono format expected by VAD systems.

        Args:
            audio_bytes (bytes): Raw audio data to convert.
            input_format (str): Format of input audio ("pcm16", "pcm24", "g711_ulaw", "g711_alaw").

        Returns:
            Optional[np.ndarray]: Converted audio array or None if conversion fails.
        """
        try:
            import numpy as np

            if input_format == "pcm16":
                # 16-bit PCM mono (most common format)
                return to_float32_mono(audio_bytes, sample_width=2, channels=1)
            elif input_format == "pcm24":
                # 24-bit PCM mono
                return to_float32_mono(audio_bytes, sample_width=3, channels=1)
            elif input_format == "g711_ulaw":
                # G.711 μ-law format (telephony)
                # Note: This would need proper G.711 decoding implementation
                self.logger.warning(
                    "[MOCK REALTIME] G.711 μ-law format not fully implemented"
                )
                return None
            elif input_format == "g711_alaw":
                # G.711 A-law format (telephony)
                # Note: This would need proper G.711 decoding implementation
                self.logger.warning(
                    "[MOCK REALTIME] G.711 A-law format not fully implemented"
                )
                return None
            else:
                self.logger.warning(
                    f"[MOCK REALTIME] Unknown audio format: {input_format}"
                )
                return None

        except Exception as e:
            self.logger.error(
                f"[MOCK REALTIME] Error converting audio format {input_format}: {e}"
            )
            return None

    def _get_audio_format(self) -> str:
        """
        Get the expected audio format from session configuration.

        Returns:
            str: Audio format string (defaults to "pcm16" if not specified).
        """
        if self._session_config and self._session_config.input_audio_format:
            return self._session_config.input_audio_format
        return "pcm16"  # Default format

    def _update_vad_state(self, is_speech: bool, confidence: float) -> Dict[str, Any]:
        """
        Update VAD state tracking and return state transition information.

        This method manages the VAD state transitions and provides smoothing
        to prevent rapid speech on/off transitions. It tracks confidence history
        and implements simple hysteresis to improve detection stability.

        Args:
            is_speech (bool): Whether speech is currently detected
            confidence (float): VAD confidence score (0.0 to 1.0)

        Returns:
            Dict[str, Any]: State transition information with keys:
                - speech_started: bool
                - speech_stopped: bool
                - state_changed: bool
                - confidence: float
        """
        try:
            import time

            current_time = time.time()
        except Exception as e:
            self.logger.warning(f"[MOCK REALTIME] Error getting current time: {e}")
            # Use a fallback time value
            current_time = 0.0

        # Update confidence history (keep last 5 values for smoothing)
        self._vad_state["confidence_history"].append(confidence)
        if len(self._vad_state["confidence_history"]) > 5:
            self._vad_state["confidence_history"].pop(0)

        # Calculate smoothed confidence
        smoothed_confidence = sum(self._vad_state["confidence_history"]) / len(
            self._vad_state["confidence_history"]
        )

        # Update speech/silence counters for hysteresis
        if is_speech:
            self._vad_state["speech_counter"] += 1
            self._vad_state["silence_counter"] = 0
        else:
            self._vad_state["silence_counter"] += 1
            self._vad_state["speech_counter"] = 0

        # Determine state transitions with hysteresis
        # Require 2 consecutive speech detections to start speech
        # Require 3 consecutive silence detections to stop speech
        speech_started = False
        speech_stopped = False

        current_speech_active = self._vad_state["speech_active"]

        if (
            not current_speech_active
            and self._vad_state["speech_counter"] >= SPEECH_START_THRESHOLD
        ):
            # Start speech
            self._vad_state["speech_active"] = True
            self._vad_state["speech_start_time"] = current_time
            speech_started = True

        elif (
            current_speech_active
            and self._vad_state["silence_counter"] >= SPEECH_STOP_THRESHOLD
        ):
            # Stop speech
            self._vad_state["speech_active"] = False
            self._vad_state["last_speech_time"] = current_time
            speech_stopped = True

        return {
            "speech_started": speech_started,
            "speech_stopped": speech_stopped,
            "state_changed": speech_started or speech_stopped,
            "confidence": smoothed_confidence,
            "speech_active": self._vad_state["speech_active"],
        }

    def _reset_vad_state(self) -> None:
        """
        Reset VAD state tracking to initial values.

        This method is called when the audio buffer is cleared or committed
        to reset the VAD state management for the next audio session.
        """
        self._vad_state = {
            "speech_active": False,
            "last_speech_time": None,
            "speech_start_time": None,
            "confidence_history": [],
            "silence_counter": 0,
            "speech_counter": 0,
        }
        self.logger.debug("[MOCK REALTIME] VAD state reset")

    async def _transcribe_audio_buffer(self, item_id: str) -> None:
        """
        Transcribe the current audio buffer using the configured transcriber.

        This method processes the accumulated audio data through the transcription
        system and emits appropriate transcription events via WebSocket.

        Args:
            item_id (str): ID of the conversation item being transcribed.
        """
        if not self._transcriber:
            self.logger.warning(
                "[MOCK REALTIME] No transcriber available for transcription"
            )
            return

        try:
            # Combine all audio buffer chunks into a single audio stream
            combined_audio = b"".join(self._session_state["audio_buffer"])

            if not combined_audio:
                self.logger.debug("[MOCK REALTIME] No audio data to transcribe")
                return

            self.logger.info(
                f"[MOCK REALTIME] Starting transcription for item {item_id} ({len(combined_audio)} bytes)"
            )

            # Start transcription session
            self._transcriber.start_session()

            # Process audio in chunks for real-time delta events
            chunk_size = DEFAULT_AUDIO_CHUNK_SIZE
            accumulated_text = ""

            for i in range(0, len(combined_audio), chunk_size):
                chunk = combined_audio[i : i + chunk_size]

                # Transcribe chunk
                result = await self._transcriber.transcribe_chunk(chunk)

                if result.error:
                    self.logger.error(
                        f"[MOCK REALTIME] Transcription error: {result.error}"
                    )
                    # Send transcription failed event
                    await self._send_transcription_failed_event(item_id, result.error)
                    return

                # Send delta event if there's new text
                if result.text and result.text.strip():
                    await self._send_transcription_delta_event(
                        item_id, result.text, result.confidence
                    )
                    accumulated_text += result.text

            # Finalize transcription
            final_result = await self._transcriber.finalize()

            if final_result.error:
                self.logger.error(
                    f"[MOCK REALTIME] Transcription finalization error: {final_result.error}"
                )
                await self._send_transcription_failed_event(item_id, final_result.error)
                return

            # Use final result or accumulated text
            final_text = final_result.text if final_result.text else accumulated_text

            # Send completion event
            await self._send_transcription_completed_event(
                item_id, final_text, final_result.confidence
            )

            # End transcription session
            self._transcriber.end_session()

            self.logger.info(
                f"[MOCK REALTIME] Transcription completed for item {item_id}: '{final_text}'"
            )

        except Exception as e:
            self.logger.error(f"[MOCK REALTIME] Error during transcription: {e}")
            await self._send_transcription_failed_event(item_id, str(e))

    async def _send_transcription_delta_event(
        self, item_id: str, text: str, confidence: float
    ) -> None:
        """Send a transcription delta event."""
        event = {
            "type": ServerEventType.CONVERSATION_ITEM_INPUT_AUDIO_TRANSCRIPTION_DELTA,
            "item_id": item_id,
            "content_index": 0,
            "delta": text,
        }
        await self._send_event(event)
        self.logger.debug(
            f"[MOCK REALTIME] Transcription delta: '{text}' (confidence: {confidence:.2f})"
        )

    async def _send_transcription_completed_event(
        self, item_id: str, text: str, confidence: float
    ) -> None:
        """Send a transcription completed event."""
        event = {
            "type": ServerEventType.CONVERSATION_ITEM_INPUT_AUDIO_TRANSCRIPTION_COMPLETED,
            "item_id": item_id,
            "content_index": 0,
            "transcript": text,
        }
        await self._send_event(event)
        self.logger.info(
            f"[MOCK REALTIME] Transcription completed: '{text}' (confidence: {confidence:.2f})"
        )

    async def _send_transcription_failed_event(
        self, item_id: str, error_message: str
    ) -> None:
        """Send a transcription failed event."""
        error_details = {"code": "transcription_failed", "message": error_message}
        event = {
            "type": ServerEventType.CONVERSATION_ITEM_INPUT_AUDIO_TRANSCRIPTION_FAILED,
            "item_id": item_id,
            "content_index": 0,
            "error": error_details,
        }
        await self._send_event(event)
        self.logger.error(
            f"[MOCK REALTIME] Transcription failed for {item_id}: {error_message}"
        )

    async def _handle_audio_commit(self, data: Dict[str, Any]) -> None:
        """
        Handle input_audio_buffer.commit events from the client.

        This method commits the current audio buffer to the conversation,
        creating a new conversation item. It sends a confirmation event,
        triggers transcription if enabled, and clears the buffer for future use.

        Args:
            data (Dict[str, Any]): Commit event data (usually empty).
        """
        if self._session_state["audio_buffer"]:
            # Create a new conversation item
            item_id = str(uuid.uuid4())
            self._session_state["current_item_id"] = item_id

            # Send committed event
            event = {
                "type": ServerEventType.INPUT_AUDIO_BUFFER_COMMITTED,
                "item_id": item_id,
            }
            await self._send_event(event)

            # Trigger transcription if enabled
            if self._session_state["transcription_enabled"] and self._transcriber:
                await self._transcribe_audio_buffer(item_id)

            # Clear buffer
            self._session_state["audio_buffer"].clear()
            self._session_state["speech_detected"] = False

            # Reset VAD state for next audio session
            self._reset_vad_state()

            self.logger.info(
                f"[MOCK REALTIME] Audio buffer committed, item_id: {item_id}"
            )
        else:
            self.logger.warning(
                "[MOCK REALTIME] Attempted to commit empty audio buffer"
            )

    async def _handle_audio_clear(self, data: Dict[str, Any]) -> None:
        """
        Handle input_audio_buffer.clear events from the client.

        This method clears the current audio buffer and resets speech detection.
        It sends a confirmation event back to the client and resets VAD state.

        Args:
            data (Dict[str, Any]): Clear event data (usually empty).
        """
        self._session_state["audio_buffer"].clear()
        self._session_state["speech_detected"] = False

        # Reset VAD state for next audio session
        self._reset_vad_state()

        event = {"type": ServerEventType.INPUT_AUDIO_BUFFER_CLEARED}
        await self._send_event(event)
        self.logger.info("[MOCK REALTIME] Audio buffer cleared")

    async def _handle_response_create(self, data: Dict[str, Any]) -> None:
        """
        Handle response.create events from the client.

        This method initiates response generation based on the client's request.
        It creates a new response ID, sends a response.created event, and
        starts the response generation process in the background.

        Args:
            data (Dict[str, Any]): Response creation data containing options.
        """
        response = data.get("response", {})
        self._session_state["active_response_id"] = str(uuid.uuid4())

        # Send response.created event
        event = {
            "type": ServerEventType.RESPONSE_CREATED,
            "response": {
                "id": self._session_state["active_response_id"],
                "created_at": int(datetime.now().timestamp() * 1000),
            },
        }
        await self._send_event(event)

        # Start response generation (this will be handled by the main client)
        self.logger.info(
            f"[MOCK REALTIME] Response generation started: {self._session_state['active_response_id']}"
        )

    async def _handle_response_cancel(self, data: Dict[str, Any]) -> None:
        """
        Handle response.cancel events from the client.

        This method cancels an active response generation. It checks if the
        specified response ID matches the active response and sends a
        cancellation confirmation event.

        Args:
            data (Dict[str, Any]): Cancel event data containing response_id.
        """
        response_id = data.get("response_id")
        if response_id == self._session_state["active_response_id"]:
            self._session_state["active_response_id"] = None

            event = {
                "type": ServerEventType.RESPONSE_CANCELLED,
                "response_id": response_id,
            }
            await self._send_event(event)
            self.logger.info(f"[MOCK REALTIME] Response cancelled: {response_id}")
        else:
            self.logger.warning(
                f"[MOCK REALTIME] Attempted to cancel non-active response: {response_id}"
            )

    async def send_session_created(self) -> None:
        """
        Send a session.created event to simulate session initialization.

        This method sends the initial session.created event that the
        OpenAI Realtime API sends when a connection is established.
        It includes the current session configuration and metadata.

        The event contains:
        - Session ID and creation timestamp
        - Model configuration and modalities
        - Voice settings and audio formats
        - Tool configurations and other settings
        """
        if not self._session_config:
            self.logger.error(
                "[MOCK REALTIME] No session config available for session.created"
            )
            return

        event = {
            "type": ServerEventType.SESSION_CREATED,
            "session": {
                "id": self._session_state["session_id"],
                "created_at": int(datetime.now().timestamp() * 1000),
                "modalities": self._session_config.modalities,
                "model": self._session_config.model,
                "instructions": self._session_config.instructions,
                "voice": self._session_config.voice,
                "input_audio_format": self._session_config.input_audio_format,
                "output_audio_format": self._session_config.output_audio_format,
                "turn_detection": self._session_config.turn_detection,
                "tools": self._session_config.tools,
                "tool_choice": self._session_config.tool_choice,
                "temperature": self._session_config.temperature,
                "max_response_output_tokens": self._session_config.max_response_output_tokens,
                "input_audio_transcription": self._session_config.input_audio_transcription,
                "input_audio_noise_reduction": self._session_config.input_audio_noise_reduction,
            },
        }
        await self._send_event(event)<|MERGE_RESOLUTION|>--- conflicted
+++ resolved
@@ -369,37 +369,22 @@
 
     async def _process_audio_with_vad(self, audio_data: bytes) -> None:
         """
-<<<<<<< HEAD
-        Process audio data using VAD to detect speech activity.
-
-        This method converts audio data to the format expected by VAD,
-        processes it through the VAD system, and sends appropriate
-        speech detection events based on the results.
-
-=======
         Process audio data through VAD for speech detection with enhanced state management.
-        
+
         This method processes audio through the VAD system and generates appropriate
         speech detection events, ensuring complete event sequences.
-        
->>>>>>> 51def820
+
         Args:
             audio_data (bytes): Raw audio data to process
         """
         try:
-<<<<<<< HEAD
             # Get the audio format from session configuration
             audio_format = self._get_audio_format()
 
-            # Convert audio to format expected by VAD
-            audio_array = self._convert_audio_for_vad(audio_bytes, audio_format)
-
-=======
             # Convert audio to format expected by VAD
             audio_format = self._get_audio_format()
             audio_array = self._convert_audio_for_vad(audio_data, audio_format)
-            
->>>>>>> 51def820
+
             if audio_array is None:
                 # Fallback to simple detection if conversion fails
                 if (
@@ -426,24 +411,15 @@
             # Extract results from enhanced VAD
             is_speech = vad_result.get("is_speech", False)
             speech_prob = vad_result.get("speech_prob", 0.0)
-<<<<<<< HEAD
-
-            # Update VAD state with smoothing and hysteresis
-            state_info = self._update_vad_state(is_speech, speech_prob)
-
-            # Handle speech state transitions
-            if state_info["speech_started"]:
-=======
             speech_state = vad_result.get("speech_state", "idle")
             force_stop = vad_result.get("force_stop", False)
             speech_duration_ms = vad_result.get("speech_duration_ms", 0)
             
             # Update VAD state with smoothing and hysteresis
             state_info = self._update_vad_state(is_speech, speech_prob)
-            
+
             # Handle speech state transitions based on enhanced VAD
             if speech_state == "started" or state_info["speech_started"]:
->>>>>>> 51def820
                 # Speech started
                 self._session_state["speech_detected"] = True
                 event = {
@@ -452,43 +428,17 @@
                     "item_id": str(uuid.uuid4()),
                 }
                 await self._send_event(event)
-<<<<<<< HEAD
                 self.logger.debug(
-                    f"[MOCK REALTIME] Speech started (VAD confidence: {state_info['confidence']:.3f})"
-                )
-
-            elif state_info["speech_stopped"]:
-                # Speech stopped
-                self._session_state["speech_detected"] = False
-                event = {
-                    "type": ServerEventType.INPUT_AUDIO_BUFFER_SPEECH_STOPPED,
-                    "audio_end_ms": 0,
-                    "item_id": str(uuid.uuid4()),
-                }
-                await self._send_event(event)
-                self.logger.debug(
-                    f"[MOCK REALTIME] Speech stopped (VAD confidence: {state_info['confidence']:.3f})"
-                )
-
-            # Log detailed VAD state for debugging (only if state changed)
-            if state_info["state_changed"]:
-                self.logger.debug(
-                    f"[MOCK REALTIME] VAD state: active={state_info['speech_active']}, "
-                    f"confidence={state_info['confidence']:.3f}, "
-                    f"speech_counter={self._vad_state['speech_counter']}, "
-                    f"silence_counter={self._vad_state['silence_counter']}"
-                )
-
-=======
-                self.logger.debug(f"[MOCK REALTIME] Speech started (VAD confidence: {speech_prob:.3f})")
-                
+                    f"[MOCK REALTIME] Speech started (VAD confidence: {speech_prob:.3f})"
+                )
+
             elif speech_state == "stopped" or state_info["speech_stopped"] or force_stop:
                 # Speech stopped (natural or forced)
                 self._session_state["speech_detected"] = False
                 event = {
                     "type": ServerEventType.INPUT_AUDIO_BUFFER_SPEECH_STOPPED,
                     "audio_end_ms": int(speech_duration_ms),
-                    "item_id": str(uuid.uuid4())
+                    "item_id": str(uuid.uuid4()),
                 }
                 await self._send_event(event)
                 
@@ -500,21 +450,24 @@
                         "item_id": str(uuid.uuid4())
                     }
                     await self._send_event(commit_event)
-                    self.logger.debug(f"[MOCK REALTIME] Speech committed (duration: {speech_duration_ms:.1f}ms)")
+                    self.logger.debug(
+                    f"[MOCK REALTIME] Speech committed (duration: {speech_duration_ms:.1f}ms)")
                 
                 stop_reason = "forced_timeout" if force_stop else "silence_detected"
-                self.logger.debug(f"[MOCK REALTIME] Speech stopped - {stop_reason} (VAD confidence: {speech_prob:.3f})")
-                
+                self.logger.debug(f"[MOCK REALTIME] Speech stopped - {stop_reason} (VAD confidence: {speech_prob:.3f})"
+                )
+
             # Log detailed VAD state for debugging (only if state changed)
             if state_info["state_changed"] or speech_state != "idle":
-                self.logger.debug(f"[MOCK REALTIME] VAD state: active={state_info['speech_active']}, "
-                                f"confidence={speech_prob:.3f}, "
+                self.logger.debug(
+                    f"[MOCK REALTIME] VAD state: active={state_info['speech_active']}, "
+                    f"confidence={speech_prob:.3f}, "
                                 f"speech_state={speech_state}, "
                                 f"duration={speech_duration_ms:.1f}ms, "
-                                f"speech_counter={self._vad_state['speech_counter']}, "
-                                f"silence_counter={self._vad_state['silence_counter']}")
-                
->>>>>>> 51def820
+                    f"speech_counter={self._vad_state['speech_counter']}, "
+                    f"silence_counter={self._vad_state['silence_counter']}"
+                )
+
         except Exception as e:
             self.logger.error(f"[MOCK REALTIME] Error in VAD processing: {e}")
             # Fallback to simple detection if VAD fails
@@ -529,13 +482,9 @@
                     "item_id": str(uuid.uuid4()),
                 }
                 await self._send_event(event)
-<<<<<<< HEAD
                 self.logger.debug(
-                    "[MOCK REALTIME] Speech detection started (VAD fallback)"
-                )
-=======
-                self.logger.debug("[MOCK REALTIME] Speech detection started (VAD error fallback)")
->>>>>>> 51def820
+                    "[MOCK REALTIME] Speech detection started (VAD error fallback)"
+                )
 
     def _convert_audio_for_vad(
         self, audio_bytes: bytes, input_format: str = "pcm16"
